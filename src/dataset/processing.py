import os
import shutil
import sys
from typing import Union

import numpy as np
import wfdb
from loguru import logger
from sklearn.model_selection import train_test_split
from sklearn.preprocessing import normalize
from tqdm import tqdm
from wfdb import processing

from src.config import (
    INTERIM_DATA_DIR,
    PROCESSED_DATA_DIR,
    RAW_DATA_DIR,
    TEST_DATA_DIR,
    TRAIN_DATA_DIR,
    VAL_DATA_DIR,
)


def download_wfdb_dataset(dataset_name: str, dataset_dir: str) -> None:
    """
    Load WFDB dataset.

    :param dataset_name: Name of the dataset.
    :param dataset_dir: Directory to save the dataset.
    """

    if not isinstance(dataset_name, str):
        raise ValueError("dataset_name must be a string")
    if not isinstance(dataset_dir, str):
        raise ValueError("dataset_dir must be a string")

    if not os.path.exists(dataset_dir) or len(os.listdir(dataset_dir)) == 0:
        logger.info(f"{dataset_name} not found in {dataset_dir}.")
        logger.info(f"Downloading {dataset_name} database into {dataset_dir}...")
        wfdb.dl_database(dataset_name, dl_dir=dataset_dir)
        logger.info(f"{dataset_name} database downloaded.")
    else:
        logger.debug(f"{dataset_name} already exists in {dataset_dir}.")


def sym2vec(annotation: wfdb.Annotation, fs: int, samples: Union[None, int] = None) -> np.ndarray:
    """
    Convert WFDB annotation symbol to vector.

    :param annotation: WFDB annotation object.
    :param fs: Sampling frequency.
    :param samples: Number of output samples.
    :return: Annotation vector.
    """
    if not isinstance(annotation, wfdb.Annotation):
        raise ValueError("annotation must be a wfdb.Annotation object")
    if not isinstance(fs, int):
        raise ValueError("fs must be an integer")
    if samples is not None and not isinstance(samples, int):
        raise ValueError("samples must be an integer")

    if samples is None:
        samples = annotation.sample[-1]

    ann_vec = np.zeros(samples, dtype=int)
    for i in range(len(annotation.sample)):
        if annotation.symbol[i] == "N":
            continue
        start_sample = annotation.sample[i - 1] // 2 if i > 0 else 0
        end_sample = annotation.sample[i + 1] // 2 if i < len(annotation.sample) - 1 else samples

        ann_vec[start_sample:end_sample] = 1

    return ann_vec


def aux2vec(annotation: wfdb.Annotation, fs: int, samples: Union[None, int] = None) -> np.ndarray:
    """
    Convert WFDB annotation aux note to vector.

    :param annotation: WFDB annotation object.
    :param fs: Sampling frequency.
    :param samples: Number of output samples.
    :return: Annotation vector.
    """
    if not isinstance(annotation, wfdb.Annotation):
        raise ValueError("annotation must be a wfdb.Annotation object")
    if not isinstance(fs, int):
        raise ValueError("fs must be an integer")
    if samples is not None and not isinstance(samples, int):
        raise ValueError("samples must be an integer")

    if samples is None:
        samples = annotation.sample[-1]

    ann_vec = np.zeros(samples, dtype=np.uint8)
    i = 0
    while i < len(annotation.sample):
        if "(AFIB" in annotation.aux_note[i]:
            j = i + 1
            while j < len(annotation.sample):
                if "(AFIB" not in annotation.aux_note[j]:
                    ann_vec[annotation.sample[i] : annotation.sample[j]] = 1
                    i = j
                    break
                j += 1
        i += 1

    return ann_vec


def split_data(data: np.ndarray, chunk_size: int) -> np.ndarray:
    """
    Split ECG data into chunks.

    :param data: ECG data.
    :param chunk_size: Number of samples per chunk.
    :return: Chunks of ECG data.
    """
    if not isinstance(data, np.ndarray):
        raise ValueError("data must be a numpy array")
    if not isinstance(chunk_size, int):
        raise ValueError("chunk_size must be an integer")

    num_samples = data.shape[0]
    if num_samples % chunk_size != 0:
        padding = chunk_size - (num_samples % chunk_size)
        logger.debug(f"Applying padding of size {padding} to the data.")
        if data.ndim == 1:
            data = np.pad(data, (0, padding), "constant")
        else:
            data = np.pad(data, ((0, padding), (0, 0)), "constant")

    num_chunks = num_samples // chunk_size
    chunks = [data[i * chunk_size : (i + 1) * chunk_size] for i in range(num_chunks)]

    return np.array(chunks)


def preprocess_record(
    record_name: str, dataset_dir: str, target_fs: int, interim_data_dir: str
) -> None:
    """
    Process a single ECG record.

    :param record_name: Name of the record.
    :param dataset_dir: Directory of the dataset.
    :param target_fs: Target sampling frequency.
    :param interim_data_dir: Directory to save interim data.
    """
    logger.debug(f"Loading {record_name} from {dataset_dir}...")
    try:
        record = wfdb.rdrecord(os.path.join(dataset_dir, record_name))
        annotation = wfdb.rdann(os.path.join(dataset_dir, record_name), "atr")
    except:
        try:
            record = wfdb.rdrecord(os.path.join(dataset_dir, record_name))
            annotation = wfdb.rdann(os.path.join(dataset_dir, record_name), "qrs")
        except:
            return
    

    logger.debug(f"Resampling {record_name} to {target_fs} Hz...")
    resampled_x, resampled_ann = processing.resample_multichan(
        record.p_signal, annotation, record.fs, target_fs
    )
    if dataset_dir == "af-termination-challenge":
        vector_ann = np.ones(resampled_x.shape[0], dtype=np.uint8)
    else:
        vector_ann = aux2vec(resampled_ann, target_fs, resampled_x.shape[0])

    logger.debug(f"Saving {record_name} to {interim_data_dir}...")
    os.makedirs(interim_data_dir, exist_ok=True)

    np.savez(
        os.path.join(interim_data_dir, f"{record_name}.npz"),
        x=resampled_x,
        y=vector_ann,
    )
    logger.debug(f"{record_name} saved to {os.path.join(interim_data_dir, record_name + '.npz')}.")


def preprocess_dataset(dataset_name: str, target_fs: int, verbosity: str) -> None:
    """
    Process the entire dataset.

    :param dataset_name: Name of the dataset.
    :param target_fs: Target sampling frequency.
    :param verbosity: Verbosity level for logging.
    """
    logger.remove()
    logger.add(sys.stderr, level=verbosity.upper())

    dataset_dir = os.path.join(RAW_DATA_DIR, dataset_name)
    download_wfdb_dataset(dataset_name, dataset_dir)

    files = os.listdir(dataset_dir)
    files = [file.split(".")[0] for file in files if file.endswith(".hea")]

    logger.info(f"Preprocessing {len(files)} ECG records from {dataset_name}...")
    use_tqdm = verbosity.upper() != "DEBUG"
    file_iterator = (
        tqdm(files, desc=f"Preprocessing files from {dataset_name}") if use_tqdm else files
    )

    for file in file_iterator:
        preprocess_record(
            file, dataset_dir, target_fs, os.path.join(INTERIM_DATA_DIR, dataset_name)
        )

    logger.info(
        f"All preprocessed ECG data from {dataset_name} saved to {os.path.join(INTERIM_DATA_DIR, dataset_name)}"
    )


def save_chunks(chunks, info, save_dir, use_tqdm: bool) -> None:
    """
    Save chunks of data to the specified directory.

    :param chunks: List of data chunks.
    :param info: List of information tuples (dataset_name, file_name, channel, chunk_idx).
    :param save_dir: Directory to save the chunks.
    :param use_tqdm: Whether to use tqdm progress bar.
    """
    iterator = (
        tqdm(zip(chunks, info), desc=f"Saving data to {save_dir}", total=len(chunks), unit="chunk")
        if use_tqdm
        else zip(chunks, info)
    )
    for (chunk_x, chunk_y), (dataset_name, file_name, channel, chunk_idx) in iterator:
        np.savez(
            os.path.join(
                save_dir, f"{dataset_name}_{file_name}_chunk{chunk_idx}_channel{channel}.npz"
            ),
            x=normalize(chunk_x.reshape(-1, 1)).squeeze(),
            y=normalize(chunk_y.reshape(-1, 1)).squeeze(),
        )


def split_chunks(
    all_chunks: list, file_info: list, chunk_size: int, test_size: float, val_size: float
) -> tuple:
    """
    Split proportionally chunks to sets.

    :param all_chunks: list of all chunks from dataset
    :param file_info: list of file information for all chunks from dataset
    :param chunk_size: Number of samples per chunk.
    :param test_size: Proportion of the dataset to include in the test split.
    :param val_size: Proportion of the dataset to include in the validation split.
    """
    combined = list(zip(all_chunks, file_info))
    with_afib = [chunk for chunk in combined if np.sum(chunk[0][1]) > chunk_size * 0.0]
    without_afib = [chunk for chunk in combined if np.sum(chunk[0][1]) <= chunk_size * 0.0]
    logger.info(
        f"{len(with_afib)/len(all_chunks) * 100:.2f} % chunks contains atrial fibrillation"
    )

    def split_group(group):
        chunks, file_info = zip(*group)
        train_chunks, temp_chunks, train_info, temp_info = train_test_split(
            chunks, file_info, test_size=test_size + val_size, random_state=42
        )
        val_chunks, test_chunks, val_info, test_info = train_test_split(
            temp_chunks, temp_info, test_size=test_size / (test_size + val_size), random_state=42
        )
        return train_chunks, train_info, val_chunks, test_chunks, val_info, test_info

    (
        train_chunks_afib,
        train_info_afib,
        val_chunks_afib,
        test_chunks_afib,
        val_info_afib,
        test_info_afib,
    ) = split_group(with_afib)
    (
        train_chunks_NOafib,
        train_info_NOafib,
        val_chunks_NOafib,
        test_chunks_NOafib,
        val_info_NOafib,
        test_info_NOafib,
    ) = split_group(without_afib)

    train_chunks = train_chunks_afib + train_chunks_NOafib
    val_chunks = val_chunks_afib + val_chunks_NOafib
    test_chunks = test_chunks_afib + test_chunks_NOafib

    train_info = train_info_afib + train_info_NOafib
    val_info = val_info_afib + val_info_NOafib
    test_info = test_info_afib + test_info_NOafib

    def shuffle_together(chunks, log_info):
        combined = list(zip(chunks, log_info))
        np.random.shuffle(combined)
        shuffled_chunks, shuffled_log_info = zip(*combined)
        return list(shuffled_chunks), list(shuffled_log_info)

    train_chunks, train_info = shuffle_together(train_chunks, train_info)
    val_chunks, val_info = shuffle_together(val_chunks, val_info)
    test_chunks, test_info = shuffle_together(test_chunks, test_info)

    return train_chunks, train_info, val_chunks, val_info, test_chunks, test_info


<<<<<<< HEAD
=======
def count_classes(chunks):
    """
    Count the number of positive and negative classes in the chunks.

    :param chunks: List of data chunks.
    :return: Tuple containing the number of positive and negative classes.
    """
    positive_count = sum(np.sum(chunk[1]) > 0 for chunk in chunks)
    negative_count = len(chunks) - positive_count
    return positive_count, negative_count

def display_class_ratios(pos_count, neg_count, set_name):
    """
    Display the ratio of negative to positive classes.

    :param pos_count: Number of positive classes.
    :param neg_count: Number of negative classes.
    :param set_name: Name of the dataset split (train, val, test).
    """
    ratio = neg_count / pos_count if pos_count > 0 else float('inf')
    logger.info(f"{set_name} set: {neg_count} negative, {pos_count} positive, ratio: {ratio:.2f}")


>>>>>>> 9ab35066
def process_dataset(chunk_size: int, test_size: float, val_size: float, verbosity: str) -> None:
    """
    Process the preprocessed dataset.

    :param chunk_size: Number of samples per chunk.
    :param test_size: Proportion of the dataset to include in the test split.
    :param val_size: Proportion of the dataset to include in the validation split.
    :param verbosity: Verbosity level for logging.
    """
    logger.remove()
    logger.add(sys.stderr, level=verbosity.upper())

    processed_data_dir = PROCESSED_DATA_DIR
    train_dir = TRAIN_DATA_DIR
    val_dir = VAL_DATA_DIR
    test_dir = TEST_DATA_DIR
    os.makedirs(INTERIM_DATA_DIR, exist_ok=True)
    os.makedirs(train_dir, exist_ok=True)
    os.makedirs(val_dir, exist_ok=True)
    os.makedirs(test_dir, exist_ok=True)

    all_files = []
    for dataset_name in os.listdir(INTERIM_DATA_DIR):
        interim_data_dir = os.path.join(INTERIM_DATA_DIR, dataset_name)
        if os.path.isdir(interim_data_dir):
            files = [
                (dataset_name, os.path.join(interim_data_dir, file))
                for file in os.listdir(interim_data_dir)
                if file.endswith(".npz")
            ]
            all_files.extend(files)

    logger.info(f"Processing {len(all_files)} preprocessed ECG records from all datasets...")
    use_tqdm = verbosity.upper() != "DEBUG"
    file_iterator = (
        tqdm(all_files, desc="Processing files", unit="file") if use_tqdm else all_files
    )

    all_chunks = []
    file_info = []

    for dataset_name, file in file_iterator:
        logger.debug(f"Processing file {file} from dataset {dataset_name}...")
        data = np.load(file)
        x = data["x"]
        y = data["y"]

        for channel in range(x.shape[1]):
            chunks_x = split_data(x[:, channel], chunk_size)
            chunks_y = split_data(y, chunk_size)

            all_chunks.extend(zip(chunks_x, chunks_y))
            file_info.extend(
                [
                    (dataset_name, os.path.basename(file).split(".")[0], channel, i)
                    for i in range(len(chunks_x))
                ]
            )

    logger.info(
        f"Splitting data into training, validation, and test sets with test size {test_size} and validation size {val_size}..."
    )

    train_chunks, train_info, val_chunks, val_info, test_chunks, test_info = split_chunks(
        all_chunks, file_info, chunk_size, test_size, val_size
    )

    logger.info(f"Saving training data to {train_dir}...")
    save_chunks(train_chunks, train_info, train_dir, use_tqdm)

    logger.info(f"Saving validation data to {val_dir}...")
    save_chunks(val_chunks, val_info, val_dir, use_tqdm)

    logger.info(f"Saving test data to {test_dir}...")
    save_chunks(test_chunks, test_info, test_dir, use_tqdm)

    train_pos, train_neg = count_classes(train_chunks)
    val_pos, val_neg = count_classes(val_chunks)
    test_pos, test_neg = count_classes(test_chunks)

    display_class_ratios(train_pos, train_neg, "Training")
    display_class_ratios(val_pos, val_neg, "Validation")
    display_class_ratios(test_pos, test_neg, "Test")

    logger.info(f"All processed ECG data saved to {processed_data_dir}")


def clear_data(dataset_name: Union[str, None], data_type: str) -> None:
    """
    Clear interim or processed data.

    :param dataset_name: Name of the dataset or None to clear all datasets.
    :param data_type: Type of data to clear ('interim', 'processed', or 'both').
    """
    if data_type not in ["interim", "processed", "both"]:
        raise ValueError("data_type must be 'interim', 'processed', or 'both'")

    dirs_to_clear = []
    if dataset_name:
        if data_type in ["interim", "both"]:
            dirs_to_clear.append(os.path.join(INTERIM_DATA_DIR, dataset_name))
        if data_type in ["processed", "both"]:
            dirs_to_clear.append(TRAIN_DATA_DIR)
            dirs_to_clear.append(VAL_DATA_DIR)
            dirs_to_clear.append(TEST_DATA_DIR)
    else:
        if data_type in ["interim", "both"]:
            dirs_to_clear.append(INTERIM_DATA_DIR)
        if data_type in ["processed", "both"]:
            dirs_to_clear.append(TRAIN_DATA_DIR)
            dirs_to_clear.append(VAL_DATA_DIR)
            dirs_to_clear.append(TEST_DATA_DIR)

    for dir_to_clear in dirs_to_clear:
        if os.path.exists(dir_to_clear):
            for file in os.listdir(dir_to_clear):
                file_path = os.path.join(dir_to_clear, file)
                if os.path.isfile(file_path) and file != ".gitkeep":
                    os.remove(file_path)
                elif os.path.isdir(file_path):
                    shutil.rmtree(file_path)
            if not os.listdir(dir_to_clear):
                os.rmdir(dir_to_clear)
            logger.info(f"Cleared {data_type} data in {dir_to_clear}")
        else:
            logger.info(f"No {data_type} data found in {dir_to_clear}")
<|MERGE_RESOLUTION|>--- conflicted
+++ resolved
@@ -1,458 +1,431 @@
-import os
-import shutil
-import sys
-from typing import Union
-
-import numpy as np
-import wfdb
-from loguru import logger
-from sklearn.model_selection import train_test_split
-from sklearn.preprocessing import normalize
-from tqdm import tqdm
-from wfdb import processing
-
-from src.config import (
-    INTERIM_DATA_DIR,
-    PROCESSED_DATA_DIR,
-    RAW_DATA_DIR,
-    TEST_DATA_DIR,
-    TRAIN_DATA_DIR,
-    VAL_DATA_DIR,
-)
-
-
-def download_wfdb_dataset(dataset_name: str, dataset_dir: str) -> None:
-    """
-    Load WFDB dataset.
-
-    :param dataset_name: Name of the dataset.
-    :param dataset_dir: Directory to save the dataset.
-    """
-
-    if not isinstance(dataset_name, str):
-        raise ValueError("dataset_name must be a string")
-    if not isinstance(dataset_dir, str):
-        raise ValueError("dataset_dir must be a string")
-
-    if not os.path.exists(dataset_dir) or len(os.listdir(dataset_dir)) == 0:
-        logger.info(f"{dataset_name} not found in {dataset_dir}.")
-        logger.info(f"Downloading {dataset_name} database into {dataset_dir}...")
-        wfdb.dl_database(dataset_name, dl_dir=dataset_dir)
-        logger.info(f"{dataset_name} database downloaded.")
-    else:
-        logger.debug(f"{dataset_name} already exists in {dataset_dir}.")
-
-
-def sym2vec(annotation: wfdb.Annotation, fs: int, samples: Union[None, int] = None) -> np.ndarray:
-    """
-    Convert WFDB annotation symbol to vector.
-
-    :param annotation: WFDB annotation object.
-    :param fs: Sampling frequency.
-    :param samples: Number of output samples.
-    :return: Annotation vector.
-    """
-    if not isinstance(annotation, wfdb.Annotation):
-        raise ValueError("annotation must be a wfdb.Annotation object")
-    if not isinstance(fs, int):
-        raise ValueError("fs must be an integer")
-    if samples is not None and not isinstance(samples, int):
-        raise ValueError("samples must be an integer")
-
-    if samples is None:
-        samples = annotation.sample[-1]
-
-    ann_vec = np.zeros(samples, dtype=int)
-    for i in range(len(annotation.sample)):
-        if annotation.symbol[i] == "N":
-            continue
-        start_sample = annotation.sample[i - 1] // 2 if i > 0 else 0
-        end_sample = annotation.sample[i + 1] // 2 if i < len(annotation.sample) - 1 else samples
-
-        ann_vec[start_sample:end_sample] = 1
-
-    return ann_vec
-
-
-def aux2vec(annotation: wfdb.Annotation, fs: int, samples: Union[None, int] = None) -> np.ndarray:
-    """
-    Convert WFDB annotation aux note to vector.
-
-    :param annotation: WFDB annotation object.
-    :param fs: Sampling frequency.
-    :param samples: Number of output samples.
-    :return: Annotation vector.
-    """
-    if not isinstance(annotation, wfdb.Annotation):
-        raise ValueError("annotation must be a wfdb.Annotation object")
-    if not isinstance(fs, int):
-        raise ValueError("fs must be an integer")
-    if samples is not None and not isinstance(samples, int):
-        raise ValueError("samples must be an integer")
-
-    if samples is None:
-        samples = annotation.sample[-1]
-
-    ann_vec = np.zeros(samples, dtype=np.uint8)
-    i = 0
-    while i < len(annotation.sample):
-        if "(AFIB" in annotation.aux_note[i]:
-            j = i + 1
-            while j < len(annotation.sample):
-                if "(AFIB" not in annotation.aux_note[j]:
-                    ann_vec[annotation.sample[i] : annotation.sample[j]] = 1
-                    i = j
-                    break
-                j += 1
-        i += 1
-
-    return ann_vec
-
-
-def split_data(data: np.ndarray, chunk_size: int) -> np.ndarray:
-    """
-    Split ECG data into chunks.
-
-    :param data: ECG data.
-    :param chunk_size: Number of samples per chunk.
-    :return: Chunks of ECG data.
-    """
-    if not isinstance(data, np.ndarray):
-        raise ValueError("data must be a numpy array")
-    if not isinstance(chunk_size, int):
-        raise ValueError("chunk_size must be an integer")
-
-    num_samples = data.shape[0]
-    if num_samples % chunk_size != 0:
-        padding = chunk_size - (num_samples % chunk_size)
-        logger.debug(f"Applying padding of size {padding} to the data.")
-        if data.ndim == 1:
-            data = np.pad(data, (0, padding), "constant")
-        else:
-            data = np.pad(data, ((0, padding), (0, 0)), "constant")
-
-    num_chunks = num_samples // chunk_size
-    chunks = [data[i * chunk_size : (i + 1) * chunk_size] for i in range(num_chunks)]
-
-    return np.array(chunks)
-
-
-def preprocess_record(
-    record_name: str, dataset_dir: str, target_fs: int, interim_data_dir: str
-) -> None:
-    """
-    Process a single ECG record.
-
-    :param record_name: Name of the record.
-    :param dataset_dir: Directory of the dataset.
-    :param target_fs: Target sampling frequency.
-    :param interim_data_dir: Directory to save interim data.
-    """
-    logger.debug(f"Loading {record_name} from {dataset_dir}...")
-    try:
-        record = wfdb.rdrecord(os.path.join(dataset_dir, record_name))
-        annotation = wfdb.rdann(os.path.join(dataset_dir, record_name), "atr")
-    except:
-        try:
-            record = wfdb.rdrecord(os.path.join(dataset_dir, record_name))
-            annotation = wfdb.rdann(os.path.join(dataset_dir, record_name), "qrs")
-        except:
-            return
-    
-
-    logger.debug(f"Resampling {record_name} to {target_fs} Hz...")
-    resampled_x, resampled_ann = processing.resample_multichan(
-        record.p_signal, annotation, record.fs, target_fs
-    )
-    if dataset_dir == "af-termination-challenge":
-        vector_ann = np.ones(resampled_x.shape[0], dtype=np.uint8)
-    else:
-        vector_ann = aux2vec(resampled_ann, target_fs, resampled_x.shape[0])
-
-    logger.debug(f"Saving {record_name} to {interim_data_dir}...")
-    os.makedirs(interim_data_dir, exist_ok=True)
-
-    np.savez(
-        os.path.join(interim_data_dir, f"{record_name}.npz"),
-        x=resampled_x,
-        y=vector_ann,
-    )
-    logger.debug(f"{record_name} saved to {os.path.join(interim_data_dir, record_name + '.npz')}.")
-
-
-def preprocess_dataset(dataset_name: str, target_fs: int, verbosity: str) -> None:
-    """
-    Process the entire dataset.
-
-    :param dataset_name: Name of the dataset.
-    :param target_fs: Target sampling frequency.
-    :param verbosity: Verbosity level for logging.
-    """
-    logger.remove()
-    logger.add(sys.stderr, level=verbosity.upper())
-
-    dataset_dir = os.path.join(RAW_DATA_DIR, dataset_name)
-    download_wfdb_dataset(dataset_name, dataset_dir)
-
-    files = os.listdir(dataset_dir)
-    files = [file.split(".")[0] for file in files if file.endswith(".hea")]
-
-    logger.info(f"Preprocessing {len(files)} ECG records from {dataset_name}...")
-    use_tqdm = verbosity.upper() != "DEBUG"
-    file_iterator = (
-        tqdm(files, desc=f"Preprocessing files from {dataset_name}") if use_tqdm else files
-    )
-
-    for file in file_iterator:
-        preprocess_record(
-            file, dataset_dir, target_fs, os.path.join(INTERIM_DATA_DIR, dataset_name)
-        )
-
-    logger.info(
-        f"All preprocessed ECG data from {dataset_name} saved to {os.path.join(INTERIM_DATA_DIR, dataset_name)}"
-    )
-
-
-def save_chunks(chunks, info, save_dir, use_tqdm: bool) -> None:
-    """
-    Save chunks of data to the specified directory.
-
-    :param chunks: List of data chunks.
-    :param info: List of information tuples (dataset_name, file_name, channel, chunk_idx).
-    :param save_dir: Directory to save the chunks.
-    :param use_tqdm: Whether to use tqdm progress bar.
-    """
-    iterator = (
-        tqdm(zip(chunks, info), desc=f"Saving data to {save_dir}", total=len(chunks), unit="chunk")
-        if use_tqdm
-        else zip(chunks, info)
-    )
-    for (chunk_x, chunk_y), (dataset_name, file_name, channel, chunk_idx) in iterator:
-        np.savez(
-            os.path.join(
-                save_dir, f"{dataset_name}_{file_name}_chunk{chunk_idx}_channel{channel}.npz"
-            ),
-            x=normalize(chunk_x.reshape(-1, 1)).squeeze(),
-            y=normalize(chunk_y.reshape(-1, 1)).squeeze(),
-        )
-
-
-def split_chunks(
-    all_chunks: list, file_info: list, chunk_size: int, test_size: float, val_size: float
-) -> tuple:
-    """
-    Split proportionally chunks to sets.
-
-    :param all_chunks: list of all chunks from dataset
-    :param file_info: list of file information for all chunks from dataset
-    :param chunk_size: Number of samples per chunk.
-    :param test_size: Proportion of the dataset to include in the test split.
-    :param val_size: Proportion of the dataset to include in the validation split.
-    """
-    combined = list(zip(all_chunks, file_info))
-    with_afib = [chunk for chunk in combined if np.sum(chunk[0][1]) > chunk_size * 0.0]
-    without_afib = [chunk for chunk in combined if np.sum(chunk[0][1]) <= chunk_size * 0.0]
-    logger.info(
-        f"{len(with_afib)/len(all_chunks) * 100:.2f} % chunks contains atrial fibrillation"
-    )
-
-    def split_group(group):
-        chunks, file_info = zip(*group)
-        train_chunks, temp_chunks, train_info, temp_info = train_test_split(
-            chunks, file_info, test_size=test_size + val_size, random_state=42
-        )
-        val_chunks, test_chunks, val_info, test_info = train_test_split(
-            temp_chunks, temp_info, test_size=test_size / (test_size + val_size), random_state=42
-        )
-        return train_chunks, train_info, val_chunks, test_chunks, val_info, test_info
-
-    (
-        train_chunks_afib,
-        train_info_afib,
-        val_chunks_afib,
-        test_chunks_afib,
-        val_info_afib,
-        test_info_afib,
-    ) = split_group(with_afib)
-    (
-        train_chunks_NOafib,
-        train_info_NOafib,
-        val_chunks_NOafib,
-        test_chunks_NOafib,
-        val_info_NOafib,
-        test_info_NOafib,
-    ) = split_group(without_afib)
-
-    train_chunks = train_chunks_afib + train_chunks_NOafib
-    val_chunks = val_chunks_afib + val_chunks_NOafib
-    test_chunks = test_chunks_afib + test_chunks_NOafib
-
-    train_info = train_info_afib + train_info_NOafib
-    val_info = val_info_afib + val_info_NOafib
-    test_info = test_info_afib + test_info_NOafib
-
-    def shuffle_together(chunks, log_info):
-        combined = list(zip(chunks, log_info))
-        np.random.shuffle(combined)
-        shuffled_chunks, shuffled_log_info = zip(*combined)
-        return list(shuffled_chunks), list(shuffled_log_info)
-
-    train_chunks, train_info = shuffle_together(train_chunks, train_info)
-    val_chunks, val_info = shuffle_together(val_chunks, val_info)
-    test_chunks, test_info = shuffle_together(test_chunks, test_info)
-
-    return train_chunks, train_info, val_chunks, val_info, test_chunks, test_info
-
-
-<<<<<<< HEAD
-=======
-def count_classes(chunks):
-    """
-    Count the number of positive and negative classes in the chunks.
-
-    :param chunks: List of data chunks.
-    :return: Tuple containing the number of positive and negative classes.
-    """
-    positive_count = sum(np.sum(chunk[1]) > 0 for chunk in chunks)
-    negative_count = len(chunks) - positive_count
-    return positive_count, negative_count
-
-def display_class_ratios(pos_count, neg_count, set_name):
-    """
-    Display the ratio of negative to positive classes.
-
-    :param pos_count: Number of positive classes.
-    :param neg_count: Number of negative classes.
-    :param set_name: Name of the dataset split (train, val, test).
-    """
-    ratio = neg_count / pos_count if pos_count > 0 else float('inf')
-    logger.info(f"{set_name} set: {neg_count} negative, {pos_count} positive, ratio: {ratio:.2f}")
-
-
->>>>>>> 9ab35066
-def process_dataset(chunk_size: int, test_size: float, val_size: float, verbosity: str) -> None:
-    """
-    Process the preprocessed dataset.
-
-    :param chunk_size: Number of samples per chunk.
-    :param test_size: Proportion of the dataset to include in the test split.
-    :param val_size: Proportion of the dataset to include in the validation split.
-    :param verbosity: Verbosity level for logging.
-    """
-    logger.remove()
-    logger.add(sys.stderr, level=verbosity.upper())
-
-    processed_data_dir = PROCESSED_DATA_DIR
-    train_dir = TRAIN_DATA_DIR
-    val_dir = VAL_DATA_DIR
-    test_dir = TEST_DATA_DIR
-    os.makedirs(INTERIM_DATA_DIR, exist_ok=True)
-    os.makedirs(train_dir, exist_ok=True)
-    os.makedirs(val_dir, exist_ok=True)
-    os.makedirs(test_dir, exist_ok=True)
-
-    all_files = []
-    for dataset_name in os.listdir(INTERIM_DATA_DIR):
-        interim_data_dir = os.path.join(INTERIM_DATA_DIR, dataset_name)
-        if os.path.isdir(interim_data_dir):
-            files = [
-                (dataset_name, os.path.join(interim_data_dir, file))
-                for file in os.listdir(interim_data_dir)
-                if file.endswith(".npz")
-            ]
-            all_files.extend(files)
-
-    logger.info(f"Processing {len(all_files)} preprocessed ECG records from all datasets...")
-    use_tqdm = verbosity.upper() != "DEBUG"
-    file_iterator = (
-        tqdm(all_files, desc="Processing files", unit="file") if use_tqdm else all_files
-    )
-
-    all_chunks = []
-    file_info = []
-
-    for dataset_name, file in file_iterator:
-        logger.debug(f"Processing file {file} from dataset {dataset_name}...")
-        data = np.load(file)
-        x = data["x"]
-        y = data["y"]
-
-        for channel in range(x.shape[1]):
-            chunks_x = split_data(x[:, channel], chunk_size)
-            chunks_y = split_data(y, chunk_size)
-
-            all_chunks.extend(zip(chunks_x, chunks_y))
-            file_info.extend(
-                [
-                    (dataset_name, os.path.basename(file).split(".")[0], channel, i)
-                    for i in range(len(chunks_x))
-                ]
-            )
-
-    logger.info(
-        f"Splitting data into training, validation, and test sets with test size {test_size} and validation size {val_size}..."
-    )
-
-    train_chunks, train_info, val_chunks, val_info, test_chunks, test_info = split_chunks(
-        all_chunks, file_info, chunk_size, test_size, val_size
-    )
-
-    logger.info(f"Saving training data to {train_dir}...")
-    save_chunks(train_chunks, train_info, train_dir, use_tqdm)
-
-    logger.info(f"Saving validation data to {val_dir}...")
-    save_chunks(val_chunks, val_info, val_dir, use_tqdm)
-
-    logger.info(f"Saving test data to {test_dir}...")
-    save_chunks(test_chunks, test_info, test_dir, use_tqdm)
-
-    train_pos, train_neg = count_classes(train_chunks)
-    val_pos, val_neg = count_classes(val_chunks)
-    test_pos, test_neg = count_classes(test_chunks)
-
-    display_class_ratios(train_pos, train_neg, "Training")
-    display_class_ratios(val_pos, val_neg, "Validation")
-    display_class_ratios(test_pos, test_neg, "Test")
-
-    logger.info(f"All processed ECG data saved to {processed_data_dir}")
-
-
-def clear_data(dataset_name: Union[str, None], data_type: str) -> None:
-    """
-    Clear interim or processed data.
-
-    :param dataset_name: Name of the dataset or None to clear all datasets.
-    :param data_type: Type of data to clear ('interim', 'processed', or 'both').
-    """
-    if data_type not in ["interim", "processed", "both"]:
-        raise ValueError("data_type must be 'interim', 'processed', or 'both'")
-
-    dirs_to_clear = []
-    if dataset_name:
-        if data_type in ["interim", "both"]:
-            dirs_to_clear.append(os.path.join(INTERIM_DATA_DIR, dataset_name))
-        if data_type in ["processed", "both"]:
-            dirs_to_clear.append(TRAIN_DATA_DIR)
-            dirs_to_clear.append(VAL_DATA_DIR)
-            dirs_to_clear.append(TEST_DATA_DIR)
-    else:
-        if data_type in ["interim", "both"]:
-            dirs_to_clear.append(INTERIM_DATA_DIR)
-        if data_type in ["processed", "both"]:
-            dirs_to_clear.append(TRAIN_DATA_DIR)
-            dirs_to_clear.append(VAL_DATA_DIR)
-            dirs_to_clear.append(TEST_DATA_DIR)
-
-    for dir_to_clear in dirs_to_clear:
-        if os.path.exists(dir_to_clear):
-            for file in os.listdir(dir_to_clear):
-                file_path = os.path.join(dir_to_clear, file)
-                if os.path.isfile(file_path) and file != ".gitkeep":
-                    os.remove(file_path)
-                elif os.path.isdir(file_path):
-                    shutil.rmtree(file_path)
-            if not os.listdir(dir_to_clear):
-                os.rmdir(dir_to_clear)
-            logger.info(f"Cleared {data_type} data in {dir_to_clear}")
-        else:
-            logger.info(f"No {data_type} data found in {dir_to_clear}")
+import os
+import shutil
+import sys
+from typing import Union
+
+import numpy as np
+import wfdb
+from loguru import logger
+from sklearn.model_selection import train_test_split
+from sklearn.preprocessing import normalize
+from tqdm import tqdm
+from wfdb import processing
+
+from src.config import (
+    INTERIM_DATA_DIR,
+    PROCESSED_DATA_DIR,
+    RAW_DATA_DIR,
+    TEST_DATA_DIR,
+    TRAIN_DATA_DIR,
+    VAL_DATA_DIR,
+)
+
+
+def download_wfdb_dataset(dataset_name: str, dataset_dir: str) -> None:
+    """
+    Load WFDB dataset.
+
+    :param dataset_name: Name of the dataset.
+    :param dataset_dir: Directory to save the dataset.
+    """
+
+    if not isinstance(dataset_name, str):
+        raise ValueError("dataset_name must be a string")
+    if not isinstance(dataset_dir, str):
+        raise ValueError("dataset_dir must be a string")
+
+    if not os.path.exists(dataset_dir) or len(os.listdir(dataset_dir)) == 0:
+        logger.info(f"{dataset_name} not found in {dataset_dir}.")
+        logger.info(f"Downloading {dataset_name} database into {dataset_dir}...")
+        wfdb.dl_database(dataset_name, dl_dir=dataset_dir)
+        logger.info(f"{dataset_name} database downloaded.")
+    else:
+        logger.debug(f"{dataset_name} already exists in {dataset_dir}.")
+
+
+def sym2vec(annotation: wfdb.Annotation, fs: int, samples: Union[None, int] = None) -> np.ndarray:
+    """
+    Convert WFDB annotation symbol to vector.
+
+    :param annotation: WFDB annotation object.
+    :param fs: Sampling frequency.
+    :param samples: Number of output samples.
+    :return: Annotation vector.
+    """
+    if not isinstance(annotation, wfdb.Annotation):
+        raise ValueError("annotation must be a wfdb.Annotation object")
+    if not isinstance(fs, int):
+        raise ValueError("fs must be an integer")
+    if samples is not None and not isinstance(samples, int):
+        raise ValueError("samples must be an integer")
+
+    if samples is None:
+        samples = annotation.sample[-1]
+
+    ann_vec = np.zeros(samples, dtype=int)
+    for i in range(len(annotation.sample)):
+        if annotation.symbol[i] == "N":
+            continue
+        start_sample = annotation.sample[i - 1] // 2 if i > 0 else 0
+        end_sample = annotation.sample[i + 1] // 2 if i < len(annotation.sample) - 1 else samples
+
+        ann_vec[start_sample:end_sample] = 1
+
+    return ann_vec
+
+
+def aux2vec(annotation: wfdb.Annotation, fs: int, samples: Union[None, int] = None) -> np.ndarray:
+    """
+    Convert WFDB annotation aux note to vector.
+
+    :param annotation: WFDB annotation object.
+    :param fs: Sampling frequency.
+    :param samples: Number of output samples.
+    :return: Annotation vector.
+    """
+    if not isinstance(annotation, wfdb.Annotation):
+        raise ValueError("annotation must be a wfdb.Annotation object")
+    if not isinstance(fs, int):
+        raise ValueError("fs must be an integer")
+    if samples is not None and not isinstance(samples, int):
+        raise ValueError("samples must be an integer")
+
+    if samples is None:
+        samples = annotation.sample[-1]
+
+    ann_vec = np.zeros(samples, dtype=np.uint8)
+    i = 0
+    while i < len(annotation.sample):
+        if "(AFIB" in annotation.aux_note[i]:
+            j = i + 1
+            while j < len(annotation.sample):
+                if "(AFIB" not in annotation.aux_note[j]:
+                    ann_vec[annotation.sample[i] : annotation.sample[j]] = 1
+                    i = j
+                    break
+                j += 1
+        i += 1
+
+    return ann_vec
+
+
+def split_data(data: np.ndarray, chunk_size: int) -> np.ndarray:
+    """
+    Split ECG data into chunks.
+
+    :param data: ECG data.
+    :param chunk_size: Number of samples per chunk.
+    :return: Chunks of ECG data.
+    """
+    if not isinstance(data, np.ndarray):
+        raise ValueError("data must be a numpy array")
+    if not isinstance(chunk_size, int):
+        raise ValueError("chunk_size must be an integer")
+
+    num_samples = data.shape[0]
+    if num_samples % chunk_size != 0:
+        padding = chunk_size - (num_samples % chunk_size)
+        logger.debug(f"Applying padding of size {padding} to the data.")
+        if data.ndim == 1:
+            data = np.pad(data, (0, padding), "constant")
+        else:
+            data = np.pad(data, ((0, padding), (0, 0)), "constant")
+
+    num_chunks = num_samples // chunk_size
+    chunks = [data[i * chunk_size : (i + 1) * chunk_size] for i in range(num_chunks)]
+
+    return np.array(chunks)
+
+
+def preprocess_record(
+    record_name: str, dataset_dir: str, target_fs: int, interim_data_dir: str
+) -> None:
+    """
+    Process a single ECG record.
+
+    :param record_name: Name of the record.
+    :param dataset_dir: Directory of the dataset.
+    :param target_fs: Target sampling frequency.
+    :param interim_data_dir: Directory to save interim data.
+    """
+    logger.debug(f"Loading {record_name} from {dataset_dir}...")
+    try:
+        record = wfdb.rdrecord(os.path.join(dataset_dir, record_name))
+        annotation = wfdb.rdann(os.path.join(dataset_dir, record_name), "atr")
+    except:
+        try:
+            record = wfdb.rdrecord(os.path.join(dataset_dir, record_name))
+            annotation = wfdb.rdann(os.path.join(dataset_dir, record_name), "qrs")
+        except:
+            return
+    
+
+    logger.debug(f"Resampling {record_name} to {target_fs} Hz...")
+    resampled_x, resampled_ann = processing.resample_multichan(
+        record.p_signal, annotation, record.fs, target_fs
+    )
+    if dataset_dir == "af-termination-challenge":
+        vector_ann = np.ones(resampled_x.shape[0], dtype=np.uint8)
+    else:
+        vector_ann = aux2vec(resampled_ann, target_fs, resampled_x.shape[0])
+
+    logger.debug(f"Saving {record_name} to {interim_data_dir}...")
+    os.makedirs(interim_data_dir, exist_ok=True)
+
+    np.savez(
+        os.path.join(interim_data_dir, f"{record_name}.npz"),
+        x=resampled_x,
+        y=vector_ann,
+    )
+    logger.debug(f"{record_name} saved to {os.path.join(interim_data_dir, record_name + '.npz')}.")
+
+
+def preprocess_dataset(dataset_name: str, target_fs: int, verbosity: str) -> None:
+    """
+    Process the entire dataset.
+
+    :param dataset_name: Name of the dataset.
+    :param target_fs: Target sampling frequency.
+    :param verbosity: Verbosity level for logging.
+    """
+    logger.remove()
+    logger.add(sys.stderr, level=verbosity.upper())
+
+    dataset_dir = os.path.join(RAW_DATA_DIR, dataset_name)
+    download_wfdb_dataset(dataset_name, dataset_dir)
+
+    files = os.listdir(dataset_dir)
+    files = [file.split(".")[0] for file in files if file.endswith(".hea")]
+
+    logger.info(f"Preprocessing {len(files)} ECG records from {dataset_name}...")
+    use_tqdm = verbosity.upper() != "DEBUG"
+    file_iterator = (
+        tqdm(files, desc=f"Preprocessing files from {dataset_name}") if use_tqdm else files
+    )
+
+    for file in file_iterator:
+        preprocess_record(
+            file, dataset_dir, target_fs, os.path.join(INTERIM_DATA_DIR, dataset_name)
+        )
+
+    logger.info(
+        f"All preprocessed ECG data from {dataset_name} saved to {os.path.join(INTERIM_DATA_DIR, dataset_name)}"
+    )
+
+
+def save_chunks(chunks, info, save_dir, use_tqdm: bool) -> None:
+    """
+    Save chunks of data to the specified directory.
+
+    :param chunks: List of data chunks.
+    :param info: List of information tuples (dataset_name, file_name, channel, chunk_idx).
+    :param save_dir: Directory to save the chunks.
+    :param use_tqdm: Whether to use tqdm progress bar.
+    """
+    iterator = (
+        tqdm(zip(chunks, info), desc=f"Saving data to {save_dir}", total=len(chunks), unit="chunk")
+        if use_tqdm
+        else zip(chunks, info)
+    )
+    for (chunk_x, chunk_y), (dataset_name, file_name, channel, chunk_idx) in iterator:
+        np.savez(
+            os.path.join(
+                save_dir, f"{dataset_name}_{file_name}_chunk{chunk_idx}_channel{channel}.npz"
+            ),
+            x=normalize(chunk_x.reshape(-1, 1)).squeeze(),
+            y=normalize(chunk_y.reshape(-1, 1)).squeeze(),
+        )
+
+
+def split_chunks(
+    all_chunks: list, file_info: list, chunk_size: int, test_size: float, val_size: float
+) -> tuple:
+    """
+    Split proportionally chunks to sets.
+
+    :param all_chunks: list of all chunks from dataset
+    :param file_info: list of file information for all chunks from dataset
+    :param chunk_size: Number of samples per chunk.
+    :param test_size: Proportion of the dataset to include in the test split.
+    :param val_size: Proportion of the dataset to include in the validation split.
+    """
+    combined = list(zip(all_chunks, file_info))
+    with_afib = [chunk for chunk in combined if np.sum(chunk[0][1]) > chunk_size * 0.0]
+    without_afib = [chunk for chunk in combined if np.sum(chunk[0][1]) <= chunk_size * 0.0]
+    logger.info(
+        f"{len(with_afib)/len(all_chunks) * 100:.2f} % chunks contains atrial fibrillation"
+    )
+
+    def split_group(group):
+        chunks, file_info = zip(*group)
+        train_chunks, temp_chunks, train_info, temp_info = train_test_split(
+            chunks, file_info, test_size=test_size + val_size, random_state=42
+        )
+        val_chunks, test_chunks, val_info, test_info = train_test_split(
+            temp_chunks, temp_info, test_size=test_size / (test_size + val_size), random_state=42
+        )
+        return train_chunks, train_info, val_chunks, test_chunks, val_info, test_info
+
+    (
+        train_chunks_afib,
+        train_info_afib,
+        val_chunks_afib,
+        test_chunks_afib,
+        val_info_afib,
+        test_info_afib,
+    ) = split_group(with_afib)
+    (
+        train_chunks_NOafib,
+        train_info_NOafib,
+        val_chunks_NOafib,
+        test_chunks_NOafib,
+        val_info_NOafib,
+        test_info_NOafib,
+    ) = split_group(without_afib)
+
+    train_chunks = train_chunks_afib + train_chunks_NOafib
+    val_chunks = val_chunks_afib + val_chunks_NOafib
+    test_chunks = test_chunks_afib + test_chunks_NOafib
+
+    train_info = train_info_afib + train_info_NOafib
+    val_info = val_info_afib + val_info_NOafib
+    test_info = test_info_afib + test_info_NOafib
+
+    def shuffle_together(chunks, log_info):
+        combined = list(zip(chunks, log_info))
+        np.random.shuffle(combined)
+        shuffled_chunks, shuffled_log_info = zip(*combined)
+        return list(shuffled_chunks), list(shuffled_log_info)
+
+    train_chunks, train_info = shuffle_together(train_chunks, train_info)
+    val_chunks, val_info = shuffle_together(val_chunks, val_info)
+    test_chunks, test_info = shuffle_together(test_chunks, test_info)
+
+    return train_chunks, train_info, val_chunks, val_info, test_chunks, test_info
+
+def process_dataset(chunk_size: int, test_size: float, val_size: float, verbosity: str) -> None:
+    """
+    Process the preprocessed dataset.
+
+    :param chunk_size: Number of samples per chunk.
+    :param test_size: Proportion of the dataset to include in the test split.
+    :param val_size: Proportion of the dataset to include in the validation split.
+    :param verbosity: Verbosity level for logging.
+    """
+    logger.remove()
+    logger.add(sys.stderr, level=verbosity.upper())
+
+    processed_data_dir = PROCESSED_DATA_DIR
+    train_dir = TRAIN_DATA_DIR
+    val_dir = VAL_DATA_DIR
+    test_dir = TEST_DATA_DIR
+    os.makedirs(INTERIM_DATA_DIR, exist_ok=True)
+    os.makedirs(train_dir, exist_ok=True)
+    os.makedirs(val_dir, exist_ok=True)
+    os.makedirs(test_dir, exist_ok=True)
+
+    all_files = []
+    for dataset_name in os.listdir(INTERIM_DATA_DIR):
+        interim_data_dir = os.path.join(INTERIM_DATA_DIR, dataset_name)
+        if os.path.isdir(interim_data_dir):
+            files = [
+                (dataset_name, os.path.join(interim_data_dir, file))
+                for file in os.listdir(interim_data_dir)
+                if file.endswith(".npz")
+            ]
+            all_files.extend(files)
+
+    logger.info(f"Processing {len(all_files)} preprocessed ECG records from all datasets...")
+    use_tqdm = verbosity.upper() != "DEBUG"
+    file_iterator = (
+        tqdm(all_files, desc="Processing files", unit="file") if use_tqdm else all_files
+    )
+
+    all_chunks = []
+    file_info = []
+
+    for dataset_name, file in file_iterator:
+        logger.debug(f"Processing file {file} from dataset {dataset_name}...")
+        data = np.load(file)
+        x = data["x"]
+        y = data["y"]
+
+        for channel in range(x.shape[1]):
+            chunks_x = split_data(x[:, channel], chunk_size)
+            chunks_y = split_data(y, chunk_size)
+
+            all_chunks.extend(zip(chunks_x, chunks_y))
+            file_info.extend(
+                [
+                    (dataset_name, os.path.basename(file).split(".")[0], channel, i)
+                    for i in range(len(chunks_x))
+                ]
+            )
+
+    logger.info(
+        f"Splitting data into training, validation, and test sets with test size {test_size} and validation size {val_size}..."
+    )
+
+    train_chunks, train_info, val_chunks, val_info, test_chunks, test_info = split_chunks(
+        all_chunks, file_info, chunk_size, test_size, val_size
+    )
+
+    logger.info(f"Saving training data to {train_dir}...")
+    save_chunks(train_chunks, train_info, train_dir, use_tqdm)
+
+    logger.info(f"Saving validation data to {val_dir}...")
+    save_chunks(val_chunks, val_info, val_dir, use_tqdm)
+
+    logger.info(f"Saving test data to {test_dir}...")
+    save_chunks(test_chunks, test_info, test_dir, use_tqdm)
+
+    train_pos, train_neg = count_classes(train_chunks)
+    val_pos, val_neg = count_classes(val_chunks)
+    test_pos, test_neg = count_classes(test_chunks)
+
+    display_class_ratios(train_pos, train_neg, "Training")
+    display_class_ratios(val_pos, val_neg, "Validation")
+    display_class_ratios(test_pos, test_neg, "Test")
+
+    logger.info(f"All processed ECG data saved to {processed_data_dir}")
+
+
+def clear_data(dataset_name: Union[str, None], data_type: str) -> None:
+    """
+    Clear interim or processed data.
+
+    :param dataset_name: Name of the dataset or None to clear all datasets.
+    :param data_type: Type of data to clear ('interim', 'processed', or 'both').
+    """
+    if data_type not in ["interim", "processed", "both"]:
+        raise ValueError("data_type must be 'interim', 'processed', or 'both'")
+
+    dirs_to_clear = []
+    if dataset_name:
+        if data_type in ["interim", "both"]:
+            dirs_to_clear.append(os.path.join(INTERIM_DATA_DIR, dataset_name))
+        if data_type in ["processed", "both"]:
+            dirs_to_clear.append(TRAIN_DATA_DIR)
+            dirs_to_clear.append(VAL_DATA_DIR)
+            dirs_to_clear.append(TEST_DATA_DIR)
+    else:
+        if data_type in ["interim", "both"]:
+            dirs_to_clear.append(INTERIM_DATA_DIR)
+        if data_type in ["processed", "both"]:
+            dirs_to_clear.append(TRAIN_DATA_DIR)
+            dirs_to_clear.append(VAL_DATA_DIR)
+            dirs_to_clear.append(TEST_DATA_DIR)
+
+    for dir_to_clear in dirs_to_clear:
+        if os.path.exists(dir_to_clear):
+            for file in os.listdir(dir_to_clear):
+                file_path = os.path.join(dir_to_clear, file)
+                if os.path.isfile(file_path) and file != ".gitkeep":
+                    os.remove(file_path)
+                elif os.path.isdir(file_path):
+                    shutil.rmtree(file_path)
+            if not os.listdir(dir_to_clear):
+                os.rmdir(dir_to_clear)
+            logger.info(f"Cleared {data_type} data in {dir_to_clear}")
+        else:
+            logger.info(f"No {data_type} data found in {dir_to_clear}")