import os
import sys
from datetime import datetime

import torch
import torch.nn as nn
import torch.optim as optim
import torchmetrics
import wandb
from loguru import logger
from torch.utils.data import DataLoader
from tqdm import tqdm

from config import MODELS_DIR, TRAIN_DATA_DIR, VAL_DATA_DIR
from dataset.dataloaders import ECGDataset
from model.models import get_model


def train(
    model: nn.Module,
    train_loader: DataLoader,
    criterion: nn.Module,
    optimizer: optim.Optimizer,
    device: torch.device,
) -> None:
    """
    Train the model for one epoch.

    :param model: The model to train.
    :param train_loader: DataLoader for the training data.
    :param criterion: Loss function.
    :param optimizer: Optimizer for updating model parameters.
    :param device: Device to perform training on (CPU or GPU).
    """
    model.train()
    total_loss = 0
    for batch in tqdm(train_loader, desc="Training"):
        x, y = batch
        x, y = x.to(device), y.to(device).float()

        optimizer.zero_grad()

        outputs = model(x)
        loss = criterion(outputs, y)
        loss.backward()
        optimizer.step()

        total_loss += loss.item()

    avg_loss = total_loss / len(train_loader)
    logger.info(f"Training Loss: {avg_loss:.4f}")
    wandb.log({"Training Loss": avg_loss})


def evaluate(
    model: nn.Module, data_loader: DataLoader, device: torch.device, prefix: str = "Test"
) -> None:
    """
    Evaluate the model on the given data.

    :param model: The model to evaluate.
    :param data_loader: DataLoader for the data.
    :param device: Device to perform evaluation on (CPU or GPU).
    :param prefix: Prefix for logging (e.g., "Test" or "Train").
    """
    model.eval()
    accuracy_metric = torchmetrics.Accuracy(task="binary").to(device)
    precision_metric = torchmetrics.Precision(task="binary").to(device)
    recall_metric = torchmetrics.Recall(task="binary").to(device)
    f1_metric = torchmetrics.F1Score(task="binary").to(device)

    with torch.no_grad():
        for batch in tqdm(data_loader, desc=f"Evaluating {prefix}"):
            x, y = batch
            x, y = x.to(device), y.to(device).float()

            outputs = model(x)
            preds = (outputs > 0.5).float()

            accuracy_metric.update(preds, y.int())
            precision_metric.update(preds, y.int())
            recall_metric.update(preds, y.int())
            f1_metric.update(preds, y.int())

    accuracy = accuracy_metric.compute().item()
    precision = precision_metric.compute().item()
    recall = recall_metric.compute().item()
    f1 = f1_metric.compute().item()

    logger.info(f"{prefix} Accuracy: {accuracy * 100:.2f}%")
    logger.info(f"{prefix} Precision: {precision:.4f}")
    logger.info(f"{prefix} Recall: {recall:.4f}")
    logger.info(f"{prefix} F1 Score: {f1:.4f}")

    wandb.log(
        {
            f"{prefix} Accuracy": accuracy,
            f"{prefix} Precision": precision,
            f"{prefix} Recall": recall,
            f"{prefix} F1 Score": f1,
        }
    )


def save_model_and_report(
    model: nn.Module, model_type: str, epochs: int, batch_size: int, learning_rate: float
) -> None:
    """
    Save the model and wandb report with a specific naming convention.

    :param model: The trained model.
    :param model_type: Type of the model.
    :param epochs: Number of epochs the model was trained for.
    :param batch_size: Batch size used during training.
    :param learning_rate: Learning rate used during training.
    """
    timestamp = datetime.now().strftime("%Y%m%d_%H%M")
    model_filename = f"{model_type}_{timestamp}_{epochs}_{batch_size}_{learning_rate}.pth"
    model_save_path = os.path.join(MODELS_DIR, model_filename)

    torch.save(model.state_dict(), model_save_path)
    logger.info(f"Model saved to {model_save_path}")

    artifact = wandb.Artifact(name=model_filename, type="model")
    artifact.add_file(model_save_path)
    wandb.log_artifact(artifact)
    logger.info(f"Model artifact logged to wandb")


def train_model(
    epochs: int = 10,
    batch_size: int = 16,
    learning_rate: float = 0.001,
    model_type: str = "LSTMModel",
    train_data_dir: str = TRAIN_DATA_DIR,
    val_data_dir: str = VAL_DATA_DIR,
    verbosity: str = "INFO",
    resume_model: str = None,
) -> None:
    """
    Train the model with the specified options.

    :param epochs: Number of epochs to train.
    :param batch_size: Batch size for training.
    :param learning_rate: Learning rate for the optimizer.
    :param model_type: Type of model to use.
    :param train_data_dir: Directory for training data.
    :param test_data_dir: Directory for test data.
    :param val_data_dir: Directory for validation data.
    :param verbosity: Logging verbosity level.
    :param resume_model: Path to a saved model to resume training from. If None, train from scratch.
    """
    wandb.init(
        project="ECG-ML-Challenge",
        config={
            "epochs": epochs,
            "batch_size": batch_size,
            "learning_rate": learning_rate,
            "model_type": model_type,
        },
    )
    logger.remove()
    logger.add(sys.stderr, level=verbosity)
    device = torch.device("cuda" if torch.cuda.is_available() else "cpu")
    logger.info(f"Using device: {device}")

    train_dataset = ECGDataset(directory=train_data_dir)
    val_dataset = ECGDataset(directory=val_data_dir)
    train_loader = DataLoader(train_dataset, batch_size=batch_size, shuffle=True)
    val_loader = DataLoader(val_dataset, batch_size=batch_size, shuffle=False)

<<<<<<< HEAD
    if model_type == "LSTM":
        model = LSTMModel().to(device)
    else:
        logger.error(f"Unsupported model type: {model_type}")
        raise ValueError(f"Unsupported model type: {model_type}")
=======
    model = get_model(model_type).to(device)
>>>>>>> 365ba5be

    if resume_model:
        model.load_state_dict(torch.load(resume_model))
        logger.info(f"Resumed training from model: {resume_model}")

    criterion = nn.BCELoss()
    optimizer = optim.Adam(model.parameters(), lr=learning_rate)

    for epoch in range(wandb.config.epochs):
        logger.info(f"Epoch {epoch + 1}/{epochs}")
        wandb.log({"Epoch": epoch + 1})
        train(model, train_loader, criterion, optimizer, device)
        evaluate(model, train_loader, device, prefix="Train")
        evaluate(model, val_loader, device, prefix="Validation")

    save_model_and_report(model, model_type, epochs, batch_size, learning_rate)
    wandb.finish()<|MERGE_RESOLUTION|>--- conflicted
+++ resolved
@@ -169,15 +169,7 @@
     train_loader = DataLoader(train_dataset, batch_size=batch_size, shuffle=True)
     val_loader = DataLoader(val_dataset, batch_size=batch_size, shuffle=False)
 
-<<<<<<< HEAD
-    if model_type == "LSTM":
-        model = LSTMModel().to(device)
-    else:
-        logger.error(f"Unsupported model type: {model_type}")
-        raise ValueError(f"Unsupported model type: {model_type}")
-=======
     model = get_model(model_type).to(device)
->>>>>>> 365ba5be
 
     if resume_model:
         model.load_state_dict(torch.load(resume_model))
